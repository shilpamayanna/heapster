--- conflicted
+++ resolved
@@ -54,18 +54,6 @@
 func (n nothingSelector) Empty() bool                   { return false }
 func (n nothingSelector) String() string                { return "<null>" }
 func (n nothingSelector) Add(_ ...Requirement) Selector { return n }
-
-// Nothing returns a selector that matches no labels
-func Nothing() Selector {
-	return nothingSelector{}
-}
-
-type nothingSelector struct{}
-
-func (n nothingSelector) Matches(_ Labels) bool                         { return false }
-func (n nothingSelector) Empty() bool                                   { return false }
-func (n nothingSelector) String() string                                { return "<null>" }
-func (n nothingSelector) Add(_ string, _ Operator, _ []string) Selector { return n }
 
 // Nothing returns a selector that matches no labels
 func Nothing() Selector {
@@ -120,12 +108,8 @@
 // (2) If the operator is In or NotIn, the values set must be non-empty.
 // (3) If the operator is Equals, DoubleEquals, or NotEquals, the values set must contain one value.
 // (4) If the operator is Exists or DoesNotExist, the value set must be empty.
-<<<<<<< HEAD
-// (5) The key is invalid due to its length, or sequence
-=======
 // (5) If the operator is Gt or Lt, the values set must contain only one value.
 // (6) The key is invalid due to its length, or sequence
->>>>>>> e8d00d2e
 //     of characters. See validateLabelKey for more details.
 //
 // The empty string is a valid value in the input values set.
@@ -145,8 +129,6 @@
 	case ExistsOperator, DoesNotExistOperator:
 		if len(vals) != 0 {
 			return nil, fmt.Errorf("values set must be empty for exists and does not exist")
-<<<<<<< HEAD
-=======
 		}
 	case GreaterThanOperator, LessThanOperator:
 		if len(vals) != 1 {
@@ -156,7 +138,6 @@
 			if _, err := strconv.ParseFloat(val, 64); err != nil {
 				return nil, fmt.Errorf("for 'Gt', 'Lt' operators, the value must be a number")
 			}
->>>>>>> e8d00d2e
 		}
 	default:
 		return nil, fmt.Errorf("operator '%v' is not recognized", op)
@@ -195,8 +176,6 @@
 		return ls.Has(r.key)
 	case DoesNotExistOperator:
 		return !ls.Has(r.key)
-<<<<<<< HEAD
-=======
 	case GreaterThanOperator, LessThanOperator:
 		if !ls.Has(r.key) {
 			return false
@@ -222,7 +201,6 @@
 			}
 		}
 		return (r.operator == GreaterThanOperator && lsValue > rValue) || (r.operator == LessThanOperator && lsValue < rValue)
->>>>>>> e8d00d2e
 	default:
 		return false
 	}
@@ -271,13 +249,10 @@
 		buffer.WriteString(" in ")
 	case NotInOperator:
 		buffer.WriteString(" notin ")
-<<<<<<< HEAD
-=======
 	case GreaterThanOperator:
 		buffer.WriteString(">")
 	case LessThanOperator:
 		buffer.WriteString("<")
->>>>>>> e8d00d2e
 	case ExistsOperator, DoesNotExistOperator:
 		return buffer.String()
 	}
