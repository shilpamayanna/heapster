--- conflicted
+++ resolved
@@ -20,10 +20,7 @@
 	"time"
 
 	"k8s.io/kubernetes/pkg/api"
-<<<<<<< HEAD
-=======
 	"k8s.io/kubernetes/pkg/api/errors"
->>>>>>> e8d00d2e
 	"k8s.io/kubernetes/pkg/apis/extensions"
 	"k8s.io/kubernetes/pkg/util/wait"
 )
@@ -129,17 +126,10 @@
 
 // JobHasDesiredParallelism returns a condition that will be true if the desired parallelism count
 // for a job equals the current active counts or is less by an appropriate successful/unsuccessful count.
-<<<<<<< HEAD
-func JobHasDesiredParallelism(c Interface, job *extensions.Job) wait.ConditionFunc {
-
-	return func() (bool, error) {
-		job, err := c.Extensions().Jobs(job.Namespace).Get(job.Name)
-=======
 func JobHasDesiredParallelism(c ExtensionsInterface, job *extensions.Job) wait.ConditionFunc {
 
 	return func() (bool, error) {
 		job, err := c.Jobs(job.Namespace).Get(job.Name)
->>>>>>> e8d00d2e
 		if err != nil {
 			return false, err
 		}
@@ -148,11 +138,6 @@
 		if job.Status.Active == *job.Spec.Parallelism {
 			return true, nil
 		}
-<<<<<<< HEAD
-		// otherwise count successful
-		progress := *job.Spec.Completions - job.Status.Active - job.Status.Succeeded
-		return progress == 0, nil
-=======
 		if job.Spec.Completions == nil {
 			// A job without specified completions needs to wait for Active to reach Parallelism.
 			return false, nil
@@ -175,6 +160,5 @@
 			return false, err
 		}
 		return deployment.Status.UpdatedReplicas == deployment.Spec.Replicas, nil
->>>>>>> e8d00d2e
 	}
 }